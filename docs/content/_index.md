--- conflicted
+++ resolved
@@ -71,11 +71,7 @@
 1. Start Streamlit:
 
    ```bash
-<<<<<<< HEAD
-   streamlit run ai_explorer_client.py --server.port 8501
-=======
    streamlit run launch_client.py --server.port 8501
->>>>>>> 9344bad3
    ```
 
 1. Navigate to `http://localhost:8501`.

+++
title = 'Walkthrough'
menus = 'main'
weight = 5
+++

<!--
Copyright (c) 2024, 2025, Oracle and/or its affiliates.
Licensed under the Universal Permissive License v1.0 as shown at http://oss.oracle.com/licenses/upl.

spell-checker: ignore mxbai, ollama, sqlplus, sysdba, spfile, freepdb, tablespace, firewalld, hnsw
-->

This walkthrough will guide you through a basic installation of the {{< full_app_ref >}}. It will allow you to experiment with GenAI, using Retrieval-Augmented Generation (**RAG**) with Oracle Database 23ai at the core.

By the end of the walkthrough you will be familiar with:

- Configuring a Large Language Model (**LLM**)
- Configuring an Embedding Model
- Configuring the Vector Storage
- Splitting, Embedding, and Storing vectors for **RAG**
- Experimenting with the {{< short_app_ref >}}

What you'll need for the walkthrough:

- Internet Access (docker.io and container-registry.oracle.com)
- Access to an environment where you can run container images (Podman or Docker).
- 100G of free disk space.
- 12G of usable memory.
- Sufficient GPU/CPU resources to run the **LLM**, embedding model, and database (see below).

{{% notice style="code" title="Performance: A Word of Caution" icon="fire" %}}
The performance will vary depending on the infrastructure.

**LLM**s and Embedding Models are designed to use GPUs, but this walkthrough _can work_ on machines with just CPUs; albeit _much_ slower!
When testing the **LLM**, if you don't get a response in a couple of minutes; your hardware is not sufficient to continue with the walkthrough.
{{% /notice %}}

## Installation

{{% notice style="code" title="Same... but Different" icon="circle-info" %}}
The walkthrough will reference `podman` commands. If applicable to your environment, `podman` can be substituted with `docker`.
If you are using `docker`, make the walkthrough easier by aliasing the `podman` command:

`alias podman=docker`.
{{% /notice %}}

You will run four container images to establish the "Infrastructure":

- On-Premises **LLM** - llama3.1
- On-Premises Embedding Model - mxbai-embed-large
- Vector Storage - Oracle Database 23ai Free
- The {{< short_app_ref >}}

<<<<<<< HEAD
### Vector Storage - Oracle Database 23ai Free

AI Vector Search in Oracle Database 23ai provides the ability to store and query private business data using a natural language interface. The {{< short_app_ref >}} uses these capabilities to provide more accurate and relevant **LLM** responses via Retrieval-Augmented Generation (**RAG**). [Oracle Database 23ai Free](https://www.oracle.com/uk/database/free/get-started/) provides an ideal, no-cost vector store for this walkthrough.

To start Oracle Database 23ai Free:

1. Start the container:

   ```bash
   podman run -d --name ai-explorer-db -p 1521:1521 container-registry.oracle.com/database/free:latest
   ```

1. Alter the `vector_memory_size` parameter and create a [new database user](../client/configuration/db_config#database-user):

   ```bash
   podman exec -it ai-explorer-db sqlplus '/ as sysdba'
   ```

   ```sql
   alter system set vector_memory_size=512M scope=spfile;

   alter session set container=FREEPDB1;

   CREATE USER "WALKTHROUGH" IDENTIFIED BY OrA_41_EXPLORER
       DEFAULT TABLESPACE "USERS"
       TEMPORARY TABLESPACE "TEMP";
   GRANT "DB_DEVELOPER_ROLE" TO "WALKTHROUGH";
   ALTER USER "WALKTHROUGH" DEFAULT ROLE ALL;
   ALTER USER "WALKTHROUGH" QUOTA UNLIMITED ON USERS;
   EXIT;
   ```

1. Bounce the database for the `vector_memory_size` to take effect:

   ```bash
   podman container restart ai-explorer-db
   ```

=======
>>>>>>> 9344bad3
### LLM - llama3.1

To enable the _ChatBot_ functionality, access to a **LLM** is required. The walkthrough will use [Ollama](https://ollama.com/) to run the _llama3.1_ **LLM**.

1. Start the *Ollama* container:

   {{< tabs "llm" >}}
   {{% tab title="Linux/MacOS (x86)" %}}
   The Container Runtime is native:

   ```bash
   podman run -d --gpus=all -v ollama:$HOME/.ollama -p 11434:11434 --name ollama docker.io/ollama/ollama
   ```
   {{% /tab %}}
   {{% tab title="MacOS (Silicon)" %}}
   The Container Runtime is backed by a virtual machine.  The VM should be started with **12G memory** and **100G disk space** allocated.

   ```bash
   podman run -d -e OLLAMA_NUM_PARALLEL=1 -v ollama:$HOME/.ollama -p 11434:11434 --name ollama docker.io/ollama/ollama
   ```

   **Note:**
   AI Runners like Ollama, LM Studio, etc. will not utilize Apple Silicon's "Metal" GPU when running in a container. This may change as the landscape evolves.

   You can install and run Ollama natively outside a container and it will take advantage of the "Metal" GPU.  Later in the Walkthrough, when configuring the models, the API URL for the Ollama model will be your hosts IP address.

   {{% /tab %}}
   {{% tab title="Windows" %}}
   The Container Runtime is backed by a virtual machine.  The VM should be started with **12G memory** and **100G disk space** allocated.

   ```bash
   podman run -d --gpus=all -v ollama:$HOME/.ollama -p 11434:11434 --name ollama docker.io/ollama/ollama
   ```

   **Note:**
   AI Runners like Ollama, LM Studio, etc. will not utilize non-NVIDIA GPUs when running in a container. This may change as the landscape evolves.

   You can install and run Ollama natively outside a container and it will take advantage of non-NVIDIA GPU.  Later in the Walkthrough, when configuring the models, the API URL for the Ollama model will be your hosts IP address.
   {{% /tab %}}
   {{< /tabs >}}

1. Pull the **LLM** into the container:

   ```bash
   podman exec -it ollama ollama pull llama3.1
   ```

1. Test the **LLM**:

   {{% notice style="code" title="Performance: Fail Fast..." icon="circle-info" %}}
   Unfortunately, if the below `curl` does not respond within 5-10 minutes, the rest of the walkthrough will be unbearable.
   If this is the case, please consider using different hardware.
   {{% /notice %}}

   ```bash
   curl http://127.0.0.1:11434/api/generate -d '{
   "model": "llama3.1",
   "prompt": "Why is the sky blue?",
   "stream": false
   }'
   ```

### Embedding - mxbai-embed-large

To enable the **RAG** functionality, access to an embedding model is required. The walkthrough will use [Ollama](https://ollama.com/) to run the _mxbai-embed-large_ embedding model.

1. Pull the embedding model into the container:

   ```bash
   podman exec -it ollama ollama pull mxbai-embed-large
   ```

### The {{< short_app_ref >}}

The {{< short_app_ref >}} provides an easy to use front-end for experimenting with **LLM** parameters and **RAG**.

1. Download and Unzip the latest version of the {{< short_app_ref >}}:

   ```bash
   curl -L -o ai-explorer.tar.gz https://github.com/oracle-samples/ai-explorer/archive/refs/heads/main.tar.gz
   mkdir ai-explorer
   tar zxf ai-explorer.tar.gz --strip-components=1 -C ai-explorer
   ```

1. Build the Container Image

   ```bash
   cd ai-explorer-client/src
   podman build --arch amd64 -t localhost/ai-explorer-aio:latest .
   ```

1. Start the {{< short_app_ref >}}:

   ```bash
   podman run -d --name ai-explorer-aio --network=host localhost/ai-explorer-aio:latest
   ```

   Operating System specific instructions:
   {{< tabs "client" >}}
   {{% tab title="Linux" %}}
   If you are running on a remote host, you may need to allow access to the `8501` port.

   For example, in Oracle Linux 8/9 with `firewalld`:

   ```bash
   firewall-cmd --zone=public --add-port=8501/tcp
   ```
   {{% /tab %}}
   {{% tab title="MacOS/Windows" %}}
   As the container is running in a VM, a port-forward is required from the localhost to the Podman VM:
   ```bash
   podman machine ssh -- -N -L 8501:localhost:8501
   ```
   {{% /tab %}}
   {{% /tabs %}}

### Vector Storage - Oracle Database 23ai Free

AI Vector Search in Oracle Database 23ai provides the ability to store and query private business data using a natural language interface. The {{< short_app_ref >}} uses these capabilities to provide more accurate and relevant **LLM** responses via Retrieval-Augmented Generation (**RAG**). [Oracle Database 23ai Free](https://www.oracle.com/uk/database/free/get-started/) provides an ideal, no-cost vector store for this walkthrough.

To start Oracle Database 23ai Free:

1. Start the container:

   ```bash
   podman run -d --name ai-explorer-db -p 1521:1521 container-registry.oracle.com/database/free:latest
   ```

1. Alter the `vector_memory_size` parameter and create a [new database user](../client/configuration/db_config#database-user):

   ```bash
   podman exec -it ai-explorer-db sqlplus '/ as sysdba'
   ```

   ```sql
   alter system set vector_memory_size=512M scope=spfile;

   alter session set container=FREEPDB1;

   CREATE USER "WALKTHROUGH" IDENTIFIED BY OrA_41_EXPLORER
       DEFAULT TABLESPACE "USERS"
       TEMPORARY TABLESPACE "TEMP";
   GRANT "DB_DEVELOPER_ROLE" TO "WALKTHROUGH";
   ALTER USER "WALKTHROUGH" DEFAULT ROLE ALL;
   ALTER USER "WALKTHROUGH" QUOTA UNLIMITED ON USERS;
   EXIT;
   ```

1. Bounce the database for the `vector_memory_size` to take effect:

   ```bash
   podman container restart ai-explorer-db
   ```

## Configuration

With the "Infrastructure" in-place, you're ready to configure the {{< short_app_ref >}}. 

In a web browser, navigate to `http://localhost:8501`:
![Chatbot](images/chatbot_no_models.png)

Notice that there are no language models configured to use. Let's start the configuration.

### Configure the LLM

To configure the On-Premises **LLM**, navigate to the _Configuration -> Models_ screen:

1. Enable the `llama3.1` model that you pulled earlier by clicking the _Edit_ button
![Configure LLM](images/models_edit.png)
1. Tick the _Enabled_ checkbox, leave all other settings as-is, and _Save_
![Enable LLM](images/models_enable_llm.png)
{{% icon star %}} More information about configuring **LLM**s can be found in the [Model Configuration](../client/configuration/model_config) documentation.

#### Say "Hello?"

Navigate to the _ChatBot_ screen:

![Say Hello?](images/chatbot_say_hello.png)

The error about language models will have disappeared, but there are new warnings about embedding models and the database. You'll take care of those in the next steps.

The `Chat model:` will have been pre-set to the only enabled **LLM** (_llama3.1_) and a dialog box to interact with the **LLM** will be ready for input.

Feel free to play around with the different **LLM** Parameters, hovering over the {{% icon circle-question %}} icons to get more information on what they do.

You'll come back to the _ChatBot_ later to experiment further.

### Configure the Embedding Model

To configure the On-Premises Embedding Model, navigate back to the _Configuration -> Models_ screen:

1. Enable the `mxbai-embed-large` Embedding Model following the same process as you did for the Language Model.
![Configure Embedding Model](images/models_enable_embed.png)

{{% icon star %}}  More information about configuring embedding models can be found in the [Model Configuration](../client/configuration/model_config) documentation.

### Configure the Database

To configure Oracle Database 23ai Free, navigate to the _Configuration -> Database_ screen:

1. Enter the Database Username: `WALKTHROUGH`
1. Enter the Database Password for the database user: `OrA_41_EXPLORER`
1. Enter the Database Connection String: `//localhost:1521/FREEPDB1`
1. Save

![Configure Database](../client/configuration/images/database_config.png)

{{% icon star %}} More information about configuring the database can be found in the [Database Configuration](../client/configuration/db_config) documentation.

## Split and Embed

With the embedding model and database configured, you can now split and embed documents for use in **RAG**.

Navigate to the _Split/Embed_ Screen:

1. Change the File Source to `Web`
1. Enter the URL: 
   ```text
   https://docs.oracle.com/en/database/oracle/oracle-database/23/vecse/ai-vector-search-users-guide.pdf
   ```
1. Press Enter
1. Give the Vector Store an Alias: `WALKTHROUGH`
1. Click _Load, Split, and Populate Vector Store_
1. Please be patient...

{{% notice style="code" title="Performance: Grab a beverage of your choosing..." icon="circle-info" %}}
Depending on the infrastructure, the embedding process can take a few minutes. As long as the "RUNNING" dialog in the top-right corner is moving... it's working.
{{% /notice %}}

![Split and Embed](images/split_embed_web.png)

{{% notice style="code" title="Thumb Twiddling" icon="circle-info" %}}
You can watch the progress of the embedding by streaming the logs: `podman logs -f ai-explorer-aio`

Chunks are processed in batches. Wait until the logs output: `POST Response: <Response [200]>` before continuing.
{{% /notice %}}

### Query the Vector Store

After the splitting and embedding process completes, you can query the Vector Store to see the chunked and embedded document:

From the command line:

1. Connect to the Oracle Database 23ai Database:

   ```bash
   podman exec -it ai-explorer-db sqlplus 'WALKTHROUGH/OrA_41_EXPLORER@FREEPDB1'
   ```

1. Query the Vector Store:

   ```sql
   select * from WALKTHROUGH.WALKTHROUGH_MXBAI_EMBED_LARGE_512_103_COSINE_HNSW;
   ```

## Experiment

With the {{< short_app_ref >}} configured, you're ready for some experimentation.

Navigate back to the _ChatBot_. There will be no more configuration warnings.

For this guided experiment, perform the following:

1. Ask the _ChatBot_:
   ```text
   In Oracle Database 23ai, how do I determine the accuracy of my vector indexes?
   ```

Responses may vary, but generally the _ChatBot_'s response will be inaccurate, including:

- Not understanding that 23ai is an Oracle Database release. This is known as knowledge-cutoff.
- Suggestions of running SELECTS, irrelevant DBMS or non-existent stored procedures, and maybe an ANALYZE. These are hallucinations.

Now enable _RAG?_ and simply ask: `Are you sure?`

{{% notice style="code" title="Performance: Host Overload..." icon="circle-info" %}}
With **RAG** enabled, all the services (**LLM**/Embedding Models and Database) are being utilized simultaneously:

- The **LLM** is rephrasing "Are you sure?" into a query that takes into account the conversation history and context
- The embedding model is being used to convert the rephrased query into vectors for a similarity search
- The database is being queried for documentation chunks similar to the rephrased query (AI Vector Search)
- The **LLM** is grading the relevancy of the documents retrieved against the query
- The **LLM** is completing its response using the documents from the database (if the documents are relevant)

Depending on your hardware, this may cause the response to be **_significantly_** delayed.
{{% /notice %}}

![Enable RAG](images/chatbot_rag_enable.png)

By asking `Are you sure?`, you are taking advantage of the {{< short_app_ref >}}'s history and context functionality.  
The response should be different and include references to `DBMS_VECTOR` and links to the embedded documentation where this information can be found. It might even include an apology!

## What's Next?

You should now have a solid foundation in utilizing the {{< short_app_ref >}}.
To take your experiments to the next level, consider exploring these additional bits of functionality:

- Turn On/Off/Clear history
- Experiment with different Large Language Models (LLMs) and Embedding Models
- Tweak LLM parameters, including Temperature and Penalties, to fine-tune model performance
- Investigate various strategies for splitting and embedding text data, such as adjusting chunk-sizes, overlaps, and distance metrics

## Clean Up

To cleanup the walkthrough "Infrastructure", stop and remove the containers.

```bash
podman container rm ai-explorer-db --force
podman container rm ai-explorer-aio --force
podman container rm ollama --force
```<|MERGE_RESOLUTION|>--- conflicted
+++ resolved
@@ -52,7 +52,122 @@
 - Vector Storage - Oracle Database 23ai Free
 - The {{< short_app_ref >}}
 
-<<<<<<< HEAD
+### LLM - llama3.1
+
+To enable the _ChatBot_ functionality, access to a **LLM** is required. The walkthrough will use [Ollama](https://ollama.com/) to run the _llama3.1_ **LLM**.
+
+1. Start the *Ollama* container:
+
+   {{< tabs "llm" >}}
+   {{% tab title="Linux/MacOS (x86)" %}}
+   The Container Runtime is native:
+
+   ```bash
+   podman run -d --gpus=all -v ollama:$HOME/.ollama -p 11434:11434 --name ollama docker.io/ollama/ollama
+   ```
+   {{% /tab %}}
+   {{% tab title="MacOS (Silicon)" %}}
+   The Container Runtime is backed by a virtual machine.  The VM should be started with **12G memory** and **100G disk space** allocated.
+
+   ```bash
+   podman run -d -e OLLAMA_NUM_PARALLEL=1 -v ollama:$HOME/.ollama -p 11434:11434 --name ollama docker.io/ollama/ollama
+   ```
+
+   **Note:**
+   AI Runners like Ollama, LM Studio, etc. will not utilize Apple Silicon's "Metal" GPU when running in a container. This may change as the landscape evolves.
+
+   You can install and run Ollama natively outside a container and it will take advantage of the "Metal" GPU.  Later in the Walkthrough, when configuring the models, the API URL for the Ollama model will be your hosts IP address.
+
+   {{% /tab %}}
+   {{% tab title="Windows" %}}
+   The Container Runtime is backed by a virtual machine.  The VM should be started with **12G memory** and **100G disk space** allocated.
+
+   ```bash
+   podman run -d --gpus=all -v ollama:$HOME/.ollama -p 11434:11434 --name ollama docker.io/ollama/ollama
+   ```
+
+   **Note:**
+   AI Runners like Ollama, LM Studio, etc. will not utilize non-NVIDIA GPUs when running in a container. This may change as the landscape evolves.
+
+   You can install and run Ollama natively outside a container and it will take advantage of non-NVIDIA GPU.  Later in the Walkthrough, when configuring the models, the API URL for the Ollama model will be your hosts IP address.
+   {{% /tab %}}
+   {{< /tabs >}}
+
+1. Pull the **LLM** into the container:
+
+   ```bash
+   podman exec -it ollama ollama pull llama3.1
+   ```
+
+1. Test the **LLM**:
+
+   {{% notice style="code" title="Performance: Fail Fast..." icon="circle-info" %}}
+   Unfortunately, if the below `curl` does not respond within 5-10 minutes, the rest of the walkthrough will be unbearable.
+   If this is the case, please consider using different hardware.
+   {{% /notice %}}
+
+   ```bash
+   curl http://127.0.0.1:11434/api/generate -d '{
+   "model": "llama3.1",
+   "prompt": "Why is the sky blue?",
+   "stream": false
+   }'
+   ```
+
+### Embedding - mxbai-embed-large
+
+To enable the **RAG** functionality, access to an embedding model is required. The walkthrough will use [Ollama](https://ollama.com/) to run the _mxbai-embed-large_ embedding model.
+
+1. Pull the embedding model into the container:
+
+   ```bash
+   podman exec -it ollama ollama pull mxbai-embed-large
+   ```
+
+### The {{< short_app_ref >}}
+
+The {{< short_app_ref >}} provides an easy to use front-end for experimenting with **LLM** parameters and **RAG**.
+
+1. Download and Unzip the latest version of the {{< short_app_ref >}}:
+
+   ```bash
+   curl -L -o ai-explorer.tar.gz https://github.com/oracle-samples/ai-explorer/archive/refs/heads/main.tar.gz
+   mkdir ai-explorer
+   tar zxf ai-explorer.tar.gz --strip-components=1 -C ai-explorer
+   ```
+
+1. Build the Container Image
+
+   ```bash
+   cd ai-explorer-client/src
+   podman build --arch amd64 -t localhost/ai-explorer-aio:latest .
+   ```
+
+1. Start the {{< short_app_ref >}}:
+
+   ```bash
+   podman run -d --name ai-explorer-aio --network=host localhost/ai-explorer-aio:latest
+   ```
+
+   Operating System specific instructions:
+   {{< tabs "client" >}}
+   {{% tab title="Linux" %}}
+   If you are running on a remote host, you may need to allow access to the `8501` port.
+
+   For example, in Oracle Linux 8/9 with `firewalld`:
+
+   ```bash
+   firewall-cmd --zone=public --add-port=8501/tcp
+   ```
+   {{% /tab %}}
+   {{% tab title="MacOS/Windows" %}}
+   As the container is running in a VM, a port-forward is required from the localhost to the Podman VM:
+   ```bash
+   podman machine ssh -- -N -L 8501:localhost:8501
+   ```
+   {{% /tab %}}
+   {{% /tabs %}}
+
 ### Vector Storage - Oracle Database 23ai Free
 
 AI Vector Search in Oracle Database 23ai provides the ability to store and query private business data using a natural language interface. The {{< short_app_ref >}} uses these capabilities to provide more accurate and relevant **LLM** responses via Retrieval-Augmented Generation (**RAG**). [Oracle Database 23ai Free](https://www.oracle.com/uk/database/free/get-started/) provides an ideal, no-cost vector store for this walkthrough.
@@ -91,162 +206,6 @@
    podman container restart ai-explorer-db
    ```
 
-=======
->>>>>>> 9344bad3
-### LLM - llama3.1
-
-To enable the _ChatBot_ functionality, access to a **LLM** is required. The walkthrough will use [Ollama](https://ollama.com/) to run the _llama3.1_ **LLM**.
-
-1. Start the *Ollama* container:
-
-   {{< tabs "llm" >}}
-   {{% tab title="Linux/MacOS (x86)" %}}
-   The Container Runtime is native:
-
-   ```bash
-   podman run -d --gpus=all -v ollama:$HOME/.ollama -p 11434:11434 --name ollama docker.io/ollama/ollama
-   ```
-   {{% /tab %}}
-   {{% tab title="MacOS (Silicon)" %}}
-   The Container Runtime is backed by a virtual machine.  The VM should be started with **12G memory** and **100G disk space** allocated.
-
-   ```bash
-   podman run -d -e OLLAMA_NUM_PARALLEL=1 -v ollama:$HOME/.ollama -p 11434:11434 --name ollama docker.io/ollama/ollama
-   ```
-
-   **Note:**
-   AI Runners like Ollama, LM Studio, etc. will not utilize Apple Silicon's "Metal" GPU when running in a container. This may change as the landscape evolves.
-
-   You can install and run Ollama natively outside a container and it will take advantage of the "Metal" GPU.  Later in the Walkthrough, when configuring the models, the API URL for the Ollama model will be your hosts IP address.
-
-   {{% /tab %}}
-   {{% tab title="Windows" %}}
-   The Container Runtime is backed by a virtual machine.  The VM should be started with **12G memory** and **100G disk space** allocated.
-
-   ```bash
-   podman run -d --gpus=all -v ollama:$HOME/.ollama -p 11434:11434 --name ollama docker.io/ollama/ollama
-   ```
-
-   **Note:**
-   AI Runners like Ollama, LM Studio, etc. will not utilize non-NVIDIA GPUs when running in a container. This may change as the landscape evolves.
-
-   You can install and run Ollama natively outside a container and it will take advantage of non-NVIDIA GPU.  Later in the Walkthrough, when configuring the models, the API URL for the Ollama model will be your hosts IP address.
-   {{% /tab %}}
-   {{< /tabs >}}
-
-1. Pull the **LLM** into the container:
-
-   ```bash
-   podman exec -it ollama ollama pull llama3.1
-   ```
-
-1. Test the **LLM**:
-
-   {{% notice style="code" title="Performance: Fail Fast..." icon="circle-info" %}}
-   Unfortunately, if the below `curl` does not respond within 5-10 minutes, the rest of the walkthrough will be unbearable.
-   If this is the case, please consider using different hardware.
-   {{% /notice %}}
-
-   ```bash
-   curl http://127.0.0.1:11434/api/generate -d '{
-   "model": "llama3.1",
-   "prompt": "Why is the sky blue?",
-   "stream": false
-   }'
-   ```
-
-### Embedding - mxbai-embed-large
-
-To enable the **RAG** functionality, access to an embedding model is required. The walkthrough will use [Ollama](https://ollama.com/) to run the _mxbai-embed-large_ embedding model.
-
-1. Pull the embedding model into the container:
-
-   ```bash
-   podman exec -it ollama ollama pull mxbai-embed-large
-   ```
-
-### The {{< short_app_ref >}}
-
-The {{< short_app_ref >}} provides an easy to use front-end for experimenting with **LLM** parameters and **RAG**.
-
-1. Download and Unzip the latest version of the {{< short_app_ref >}}:
-
-   ```bash
-   curl -L -o ai-explorer.tar.gz https://github.com/oracle-samples/ai-explorer/archive/refs/heads/main.tar.gz
-   mkdir ai-explorer
-   tar zxf ai-explorer.tar.gz --strip-components=1 -C ai-explorer
-   ```
-
-1. Build the Container Image
-
-   ```bash
-   cd ai-explorer-client/src
-   podman build --arch amd64 -t localhost/ai-explorer-aio:latest .
-   ```
-
-1. Start the {{< short_app_ref >}}:
-
-   ```bash
-   podman run -d --name ai-explorer-aio --network=host localhost/ai-explorer-aio:latest
-   ```
-
-   Operating System specific instructions:
-   {{< tabs "client" >}}
-   {{% tab title="Linux" %}}
-   If you are running on a remote host, you may need to allow access to the `8501` port.
-
-   For example, in Oracle Linux 8/9 with `firewalld`:
-
-   ```bash
-   firewall-cmd --zone=public --add-port=8501/tcp
-   ```
-   {{% /tab %}}
-   {{% tab title="MacOS/Windows" %}}
-   As the container is running in a VM, a port-forward is required from the localhost to the Podman VM:
-   ```bash
-   podman machine ssh -- -N -L 8501:localhost:8501
-   ```
-   {{% /tab %}}
-   {{% /tabs %}}
-
-### Vector Storage - Oracle Database 23ai Free
-
-AI Vector Search in Oracle Database 23ai provides the ability to store and query private business data using a natural language interface. The {{< short_app_ref >}} uses these capabilities to provide more accurate and relevant **LLM** responses via Retrieval-Augmented Generation (**RAG**). [Oracle Database 23ai Free](https://www.oracle.com/uk/database/free/get-started/) provides an ideal, no-cost vector store for this walkthrough.
-
-To start Oracle Database 23ai Free:
-
-1. Start the container:
-
-   ```bash
-   podman run -d --name ai-explorer-db -p 1521:1521 container-registry.oracle.com/database/free:latest
-   ```
-
-1. Alter the `vector_memory_size` parameter and create a [new database user](../client/configuration/db_config#database-user):
-
-   ```bash
-   podman exec -it ai-explorer-db sqlplus '/ as sysdba'
-   ```
-
-   ```sql
-   alter system set vector_memory_size=512M scope=spfile;
-
-   alter session set container=FREEPDB1;
-
-   CREATE USER "WALKTHROUGH" IDENTIFIED BY OrA_41_EXPLORER
-       DEFAULT TABLESPACE "USERS"
-       TEMPORARY TABLESPACE "TEMP";
-   GRANT "DB_DEVELOPER_ROLE" TO "WALKTHROUGH";
-   ALTER USER "WALKTHROUGH" DEFAULT ROLE ALL;
-   ALTER USER "WALKTHROUGH" QUOTA UNLIMITED ON USERS;
-   EXIT;
-   ```
-
-1. Bounce the database for the `vector_memory_size` to take effect:
-
-   ```bash
-   podman container restart ai-explorer-db
-   ```
-
 ## Configuration
 
 With the "Infrastructure" in-place, you're ready to configure the {{< short_app_ref >}}. 
